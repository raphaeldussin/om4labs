--- conflicted
+++ resolved
@@ -23,16 +23,10 @@
             description="Command line interface to plot standard ocean analyses",
             usage=usage,
         )
-<<<<<<< HEAD
-        parser.add_argument("command", help="Subcommand to run")
-        args = parser.parse_args(sys.argv[1:2])
-        om4labs.diags.__dict__[diag].parse_and_run(sys.argv[2:])
-=======
         metaparser.add_argument("command", help="Subcommand to run")
         args = metaparser.parse_args(sys.argv[1:2])
         subargs = sys.argv[2:]
         om4labs.diags.__dict__[args.command].parse_and_run(subargs)
->>>>>>> 1d9dd10f
 
 
 if __name__ == "__main__":
